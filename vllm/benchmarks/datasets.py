# SPDX-License-Identifier: Apache-2.0
# SPDX-FileCopyrightText: Copyright contributors to the vLLM project
"""
This module defines a framework for sampling benchmark requests from various
datasets. Each dataset subclass of BenchmarkDataset must implement sample
generation. Supported dataset types include:
  - ShareGPT
  - Random (synthetic)
  - Sonnet
  - BurstGPT
  - HuggingFace
  - VisionArena
"""
import ast
import base64
import io
import json
import logging
import math
import random
from abc import ABC, abstractmethod
from collections.abc import Iterator, Mapping
from contextlib import suppress
from copy import deepcopy
from dataclasses import dataclass
from functools import cache
from io import BytesIO
from typing import Any, Callable, Optional, Union, cast

import numpy as np
from PIL import Image
from transformers import PreTrainedTokenizerBase
from typing_extensions import deprecated

from vllm.lora.request import LoRARequest
from vllm.lora.utils import get_adapter_absolute_path
from vllm.multimodal import MultiModalDataDict
from vllm.multimodal.image import convert_image_mode
from vllm.transformers_utils.tokenizer import AnyTokenizer, get_lora_tokenizer
from vllm.utils import PlaceholderModule

try:
    from datasets import load_dataset
except ImportError:
    datasets = PlaceholderModule("datasets")
    load_dataset = datasets.placeholder_attr("load_dataset")

try:
    import pandas as pd
except ImportError:
    pd = PlaceholderModule("pandas")

try:
    import librosa
except ImportError:
    librosa = PlaceholderModule("librosa")

try:
    from vllm.utils import FlexibleArgumentParser
except ImportError:
    from argparse import ArgumentParser as FlexibleArgumentParser

logger = logging.getLogger(__name__)

# -----------------------------------------------------------------------------
# Data Classes
# -----------------------------------------------------------------------------


@dataclass
class SampleRequest:
    """
    Represents a single inference request for benchmarking.
    """

    prompt: Union[str, list[str]]
    prompt_len: int
    expected_output_len: int
    multi_modal_data: Optional[
        Union[MultiModalDataDict, dict, list[dict]]
    ] = None
    lora_request: Optional[LoRARequest] = None
    request_id: Optional[str] = None


# -----------------------------------------------------------------------------
# Benchmark Dataset Base Class
# -----------------------------------------------------------------------------


class BenchmarkDataset(ABC):
    DEFAULT_SEED = 0
    IS_MULTIMODAL = False

    def __init__(
        self,
        dataset_path: Optional[str] = None,
        random_seed: int = DEFAULT_SEED,
    ) -> None:
        """
        Initialize the BenchmarkDataset with an optional dataset path and random
        seed.  
        
        Args:
            dataset_path (Optional[str]): Path to the dataset. If None, it
            indicates that a default or random dataset might be used.
            random_seed (int): Seed value for reproducible shuffling or
            sampling. Defaults to DEFAULT_SEED.
        """
        self.dataset_path = dataset_path
        # Set the random seed, ensuring that a None value is replaced with the
        # default seed.
        self.random_seed = (random_seed
                            if random_seed is not None else self.DEFAULT_SEED)
        self.data = None

    def apply_multimodal_chat_transformation(
            self,
            prompt: str,
            mm_content: Optional[
                        Union[MultiModalDataDict, dict, list[dict]]
                             ] = None) -> list[dict]:
        """
        Transform a prompt and optional multimodal content into a chat format.
        This method is used for chat models that expect a specific conversation
        format.
        """
        content = [{"text": prompt, "type": "text"}]
        if mm_content is not None:
            if isinstance(mm_content, list):
                content.extend(cast(list[dict[str, Any]], mm_content))
            elif isinstance(mm_content, dict):
                content.append(mm_content)
            else:
                raise TypeError(  
                    "Could not process multimodal content of type: " +
                    f"{type(mm_content)}"  
                ) 
        return [{"role": "user", "content": content}]

    def load_data(self) -> None:
        """
        Load data from the dataset path into self.data.

        This method must be overridden by subclasses since the method to load
        data will vary depending on the dataset format and source.

        Raises:
            NotImplementedError: If a subclass does not implement this method.
        """
        # TODO (jenniferzhao): add support for downloading data
        raise NotImplementedError(
            "load_data must be implemented in subclasses.")

    def get_random_lora_request(
        self,
        tokenizer: PreTrainedTokenizerBase,
        max_loras: Optional[int] = None,
        lora_path: Optional[str] = None,
    ) -> tuple[Optional[LoRARequest], AnyTokenizer]:
        """
        Optionally select a random LoRA request and return its associated
        tokenizer.

        This method is used when LoRA parameters are provided.  It randomly
        selects a LoRA based on max_loras and retrieves a cached tokenizer for
        that LoRA if available. Otherwise, it returns the base tokenizer.

        Args:
            tokenizer (PreTrainedTokenizerBase): The base tokenizer to use if no
                LoRA is selected.
            max_loras (Optional[int]): The maximum number of LoRAs available.
                If `None`, LoRA is not used.
            lora_path (Optional[str]): Path to the LoRA parameters on disk.
                If `None`, LoRA is not used.

        Returns:
            A tuple with the following elements:
                - A new [LoRARequest][] (or `None` if not applicable).
                - The tokenizer associated with the LoRA request
                  (or the base tokenizer).
        """
        if max_loras is None or lora_path is None:
            return None, tokenizer

        # Generate a random LoRA ID in the range [1, max_loras].
        lora_id = random.randint(1, max_loras)
        lora_request = LoRARequest(
            lora_name=str(lora_id),
            lora_int_id=lora_id,
            lora_path=lora_path_on_disk(lora_path),
        )
        if lora_id not in lora_tokenizer_cache:
            lora_tokenizer_cache[lora_id] = get_lora_tokenizer(lora_request)
        # Return lora_request and the cached tokenizer if available; otherwise,
        # return the base tokenizer
        return lora_request, lora_tokenizer_cache[lora_id] or tokenizer

    @abstractmethod
    def sample(self, tokenizer: PreTrainedTokenizerBase,
               num_requests: int,
               request_id_prefix: str = "",
               no_oversample: bool = False) -> list[SampleRequest]:
        """
        Abstract method to generate sample requests from the dataset.

        Subclasses must override this method to implement dataset-specific logic
        for generating a list of SampleRequest objects.

        Args:
            tokenizer (PreTrainedTokenizerBase): The tokenizer to be used
                for processing the dataset's text.
            num_requests (int): The number of sample requests to generate.
            request_id_prefix (str) The prefix of request_id.
            

        Returns:
            list[SampleRequest]: A list of sample requests generated from the
            dataset.
        """
        raise NotImplementedError("sample must be implemented in subclasses.")

    def maybe_oversample_requests(
        self,
        requests: list[SampleRequest],
        num_requests: int,
        request_id_prefix: str = "",
        no_oversample: bool = False,
    ) -> None:
        """
        Oversamples the list of requests if its size is less than the desired
        number.

        Args:
            requests (List[SampleRequest]): The current list of sampled
                requests.
            num_requests (int): The target number of requests.
            request_id_prefix (str) The prefix of the request ids.

        """
        if no_oversample:
            logger.info("Skipping oversampling. " \
            "Total samples: %d.", len(requests))
            return

        if len(requests) < num_requests:
            random.seed(self.random_seed)
            additional = deepcopy(
                random.choices(requests, k=num_requests - len(requests))
            )
            for i in range(len(additional)):
                req = additional[i]
                req.request_id = request_id_prefix + str(len(requests) + i)
            requests.extend(additional)
            logger.info("Oversampled requests to reach %d total samples.",
                        num_requests)


# -----------------------------------------------------------------------------
# Utility Functions and Global Caches
# -----------------------------------------------------------------------------


def is_valid_sequence(
    prompt_len: int,
    output_len: int,
    min_len: int = 4,
    max_prompt_len: int = 1024,
    max_total_len: int = 2048,
    skip_min_output_len_check: bool = False,
) -> bool:
    """
    Validate a sequence based on prompt and output lengths.

    Default pruning criteria are copied from the original `sample_hf_requests`
    and `sample_sharegpt_requests` functions in benchmark_serving.py, as well as
    from `sample_requests` in benchmark_throughput.py.
    """
    # Check for invalid conditions
    prompt_too_short = prompt_len < min_len
    output_too_short = (not skip_min_output_len_check) and (output_len
                                                            < min_len)
    prompt_too_long = prompt_len > max_prompt_len
    combined_too_long = (prompt_len + output_len) > max_total_len

    # Return True if none of the invalid conditions are met
    return not (prompt_too_short or output_too_short or prompt_too_long
                or combined_too_long)


@cache
def lora_path_on_disk(lora_path: str) -> str:
    return get_adapter_absolute_path(lora_path)


# Global cache for LoRA tokenizers.
lora_tokenizer_cache: dict[int, AnyTokenizer] = {}


def process_image(image: Any) -> Mapping[str, Any]:
    """
    Process a single image input and return a multimedia content dictionary.

    Supports the following input types:

    1. Dictionary with raw image bytes: - Expects a dict with a 'bytes' key
       containing raw image data.  - Loads the bytes as a PIL.Image.Image.

    2. PIL.Image.Image input: - Converts the image to RGB.  - Saves the image as
       a JPEG in memory.  - Encodes the JPEG data as a base64 string.  - Returns
       a dictionary with the image as a base64 data URL.

    3. String input: - Treats the string as a URL or local file path.  -
       Prepends "file://" if the string doesn't start with "http://" or
       "file://".  - Returns a dictionary with the image URL.

    Raises:
        ValueError: If the input is not a supported type.
    """
    if isinstance(image, dict) and 'bytes' in image:
        image = Image.open(BytesIO(image['bytes']))
    if isinstance(image, Image.Image):
        image = convert_image_mode(image, "RGB")
        with io.BytesIO() as image_data:
            image.save(image_data, format="JPEG")
            image_base64 = base64.b64encode(
                image_data.getvalue()).decode("utf-8")
        return {
            "type": "image_url",
            "image_url": {
                "url": f"data:image/jpeg;base64,{image_base64}"
            },
        }

    if isinstance(image, str):
        image_url = (image if image.startswith(
            ("http://", "file://")) else f"file://{image}")
        return {"type": "image_url", "image_url": {"url": image_url}}

    raise ValueError(f"Invalid image input {image}. Must be a PIL.Image.Image"
                     " or str or dictionary with raw image bytes.")


def process_video(video: Any) -> Mapping[str, Any]:
    """
    Process a single video input and return a multimedia content dictionary.

    Supports the following input types:

    1. Dictionary with raw video bytes: - Expects a dict with a 'bytes' key
       containing raw video data.

    2. String input: - Treats the string as a URL or local file path.  -
       Prepends "file://" if the string doesn't start with "http://" or
       "file://".  - Returns a dictionary with the image URL.

    Raises:
        ValueError: If the input is not a supported type.
    """
    if isinstance(video, dict) and 'bytes' in video:
        video_bytes = video['bytes']
        video_base64 = base64.b64encode(video_bytes).decode("utf-8")
        return {
            "type": "video_url",
            "video_url": {
                "url": f"data:video/mp4;base64,{video_base64}"
            },
        }

    if isinstance(video, str):
        video_url = (video if video.startswith(
            ("http://", "file://")) else f"file://{video}")
        return {"type": "video_url", "video_url": {"url": video_url}}

    raise ValueError(
        f"Invalid video input {video}. Must be a string of local path/remote url, or a dictionary with raw video bytes in the form of `{{'bytes': raw_video_bytes}}`."  # noqa: E501
    )

# -----------------------------------------------------------------------------
# Random Dataset Implementation (Synthetic Data)
# -----------------------------------------------------------------------------


class RandomDataset(BenchmarkDataset):
    """
    Synthetic text-only dataset for serving/throughput benchmarks.

    Strategy:
    - Sample input/output token lengths per request from integer-uniform ranges
      around configured means (controlled by range_ratio).
    - Prepend a fixed random prefix of length prefix_len.
    - Generate the remaining tokens as a reproducible sequence:
      (offset + index + arange(input_len)) % vocab_size.
    - Decode then re-encode/truncate to ensure prompt token counts match.
    - Uses numpy.default_rng seeded with random_seed for reproducible sampling.
    """
    # Default values copied from benchmark_serving.py for the random dataset.
    DEFAULT_PREFIX_LEN = 0
    DEFAULT_RANGE_RATIO = 0.0
    DEFAULT_INPUT_LEN = 1024
    DEFAULT_OUTPUT_LEN = 128

    def __init__(self, **kwargs) -> None:
        super().__init__(**kwargs)
        # Use numpy's default_rng for deterministic sampling
        # Do not use random.seed() or np.random.seed() elsewhere in this class.
        # This ensures that the RNG is isolated from global RNG state.
        self._rng = np.random.default_rng(self.random_seed)

    def sample(
        self,
        tokenizer: PreTrainedTokenizerBase,
        num_requests: int,
        request_id_prefix: str = "",
        no_oversample: bool = False,
        prefix_len: int = DEFAULT_PREFIX_LEN,
        range_ratio: float = DEFAULT_RANGE_RATIO,
        input_len: int = DEFAULT_INPUT_LEN,
        output_len: int = DEFAULT_OUTPUT_LEN,
        batchsize: int = 1,
        fast_gen_seqs: bool = False,
        **kwargs,
    ) -> list[SampleRequest]:

        input_lens, output_lens, offsets = self.get_sampling_params(
            num_requests, range_ratio, input_len, output_len, tokenizer
        )

        # Generate prefix once
        prefix_token_ids = self.get_prefix(tokenizer, prefix_len)
        vocab_size = tokenizer.vocab_size

        requests = []
        prompts, total_input_lens = self.generate_token_sequence_batch(
            tokenizer=tokenizer,
            prefix_token_ids=prefix_token_ids,
            prefix_len=prefix_len,
            vocab_size=vocab_size,
            input_lens=input_lens,
            offsets=offsets,
            fast_gen_seqs=fast_gen_seqs,
        )
        for i in range(num_requests):
            requests.append(
                SampleRequest(
                    prompt=prompts[i],
                    prompt_len=total_input_lens[i],
                    expected_output_len=int(output_lens[i]),
                    request_id=request_id_prefix + str(i),
                )
            )
        # only used for embeddings benchmark.
        if batchsize > 1:
            batch_requests = []
            # Create batched requests
            for i in range(0, num_requests, batchsize):
                batch = requests[i : i + batchsize]
                batch_requests.append(
                    SampleRequest(
                        prompt=[req.prompt for req in batch],
                        prompt_len=sum(req.prompt_len for req in batch),
                        expected_output_len=0,
                        request_id=request_id_prefix + str(i // batchsize),
                    )
                )
            requests = batch_requests
        return requests

    def get_prefix(
        self, tokenizer: PreTrainedTokenizerBase, prefix_len: int
    ) -> list[int]:
        """
        Get the prefix for the dataset.
        """
        return (
            self._rng.integers(
                0, tokenizer.vocab_size, size=prefix_len).tolist()
            if prefix_len > 0
            else []
        )

    def get_sampling_params(
        self,
        num_requests: int,
        range_ratio: float,
        input_len: int,
        output_len: int,
        tokenizer: PreTrainedTokenizerBase,
    ) -> tuple[np.ndarray, np.ndarray, np.ndarray]:
        """
        Get the sampling parameters for the dataset.
        """
        # Enforce range_ratio < 1
        if not (0.0 <= range_ratio < 1.0):
            raise ValueError("range_ratio must be in [0, 1).")
        num_special_tokens = int(tokenizer.num_special_tokens_to_add())
        real_input_len = max(0, int(input_len) - num_special_tokens)
        # Bounds use floor for low and ceil for high
        input_low = math.floor(real_input_len * (1 - range_ratio))
        input_high = math.ceil(real_input_len * (1 + range_ratio))
        output_low = math.floor(output_len * (1 - range_ratio))
        output_high = math.ceil(output_len * (1 + range_ratio))
        # Ensure the lower bound for output length is at least 1 to
        # prevent sampling 0 tokens.
        output_low = max(output_low, 1)

        if input_low > input_high:
            raise ValueError(
                "Invalid input sampling interval: "
                f"low={input_low} > high={input_high}"
            )
        if output_low > output_high:
            raise ValueError(
                "Invalid output sampling interval: "
                f"low={output_low} > high={output_high}"
            )

        logger.info(
            "Sampling input_len from [%s, %s] and output_len from [%s, %s]",
            input_low,
            input_high,
            output_low,
            output_high,
        )

        input_lens = self._rng.integers(input_low, input_high + 1,
                                           size=num_requests)
        output_lens = self._rng.integers(output_low, output_high + 1,
                                            size=num_requests)
        offsets = self._rng.integers(0, tokenizer.vocab_size, 
                                        size=num_requests)
        return input_lens, output_lens, offsets

    def generate_token_sequence(
        self,
        *,
        tokenizer: PreTrainedTokenizerBase,
        prefix_token_ids: list[int],
        prefix_len: int,
        vocab_size: int,
        input_len: int,
        offset: int,
        index: int,
    ) -> tuple[str, int]:
        """
        Returns (prompt, total_input_len).

        NOTE: After decoding the prompt we have to encode and decode it again.
        This is done because in some cases N consecutive tokens
        give a string tokenized into != N number of tokens.
        For example for GPT2Tokenizer:
        [6880, 6881] -> ['Ġcalls', 'here'] ->
        [1650, 939, 486] -> ['Ġcall', 'sh', 'ere']
        To avoid uncontrolled change of the prompt length,
        the encoded sequence is truncated before being decode again.
        """
        # Build the inner sequence by sampling sequentially from the vocab
        inner_seq = ((offset + index + np.arange(input_len)) 
                    % vocab_size).tolist()
        token_sequence = prefix_token_ids + inner_seq

        # Decode, then re-encode and truncate to preserve token count invariants
        prompt = tokenizer.decode(token_sequence)
        total_input_len = prefix_len + int(input_len)

        re_encoded_sequence = tokenizer.encode(
            prompt, add_special_tokens=False)[:total_input_len]
        prompt = tokenizer.decode(re_encoded_sequence)
        total_input_len = len(re_encoded_sequence)

        return prompt, total_input_len

    def generate_token_sequence_batch(
        self,
        *,
        tokenizer: PreTrainedTokenizerBase,
        prefix_token_ids: list[int],
        prefix_len: int,
        vocab_size: int,
        input_lens: np.ndarray,
        offsets: np.ndarray,
        fast_gen_seqs: bool,
    ) -> tuple[list[str], list[int]]:
        """
        Returns (prompts, total_input_lens).

        NOTE: After decoding the prompt we have to encode and decode it again.
        This is done because in some cases N consecutive tokens
        give a string tokenized into != N number of tokens.
        For example for GPT2Tokenizer:
        [6880, 6881] -> ['Ġcalls', 'here'] ->
        [1650, 939, 486] -> ['Ġcall', 'sh', 'ere']
        To avoid uncontrolled change of the prompt length,
        the encoded sequence is truncated before being decode again.
        """
        token_sequences = []
        for input_len, offset, index in zip(
            input_lens, offsets, range(len(input_lens))
        ):
            inner_seq = (
                (offset + index + np.arange(input_len)) % vocab_size
            ).tolist()
            token_sequences.append(prefix_token_ids + inner_seq)

        prompts = tokenizer.backend_tokenizer.decode_batch(token_sequences)
        total_input_lens = prefix_len + input_lens

        if not fast_gen_seqs:
            re_encoded_sequences = (
                tokenizer.backend_tokenizer.encode_batch_fast(
                    prompts, add_special_tokens=False
                )
            )
            re_encoded_sequences = [
                seq.ids[:total_len]
                for seq, total_len in zip(
                    re_encoded_sequences, total_input_lens
                )
            ]
            prompts = tokenizer.backend_tokenizer.decode_batch(
                re_encoded_sequences
            )

        return prompts, total_input_lens


# -----------------------------------------------------------------------------
# MultiModalDataset Implementation
# -----------------------------------------------------------------------------

class RandomMultiModalDataset(RandomDataset):
    """
    Synthetic multimodal dataset (text + images) that extends RandomDataset.

    Status:
    - Images: supported via synthetic RGB data.
    - Video: not yet supported (TODO: implement video generation method).
    - Audio: not yet supported.

    Sampling overview:
    1) Number of items per request is sampled uniformly from the integer range
       [floor(n·(1−r)), ceil(n·(1+r))], where n is the base count and r is
       `num_mm_items_range_ratio` in [0, 1]. r=0 keeps it fixed; r=1 allows 0.
       The maximum is further clamped to the sum of per-modality limits.
    2) Each item’s modality and shape is sampled from `bucket_config`, a dict
       mapping (height, width, num_frames) → probability. We treat 
       `num_frames`=1 as image and and `num_frames` > 1 as video. 
       Entries with zero probability are removed and the rest are renormalized 
       to sum to 1.
    3) Per-modality hard caps are enforced via `limit_mm_per_prompt`.
       When a modality reaches its cap, all of its buckets are excluded and the
       remaining probabilities are renormalized.

    Example bucket configuration:
    {(256, 256, 1): 0.5, (720, 1280, 1): 0.4, (720, 1280, 16): 0.1}
      - Two image buckets (`num_frames`=1) and one video bucket 
      (`num_frames`=16). 
    OBS.: Only image sampling is supported for now.
    """

    IS_MULTIMODAL = True
    # NOTE: video sampling is WIP. Setting it to 0.
    DEFAULT_LIMIT_MM_PER_PROMPT = {"image": 255, "video": 0}

    DEFAULT_BASE_ITEMS_PER_REQUEST = 1
    DEFAULT_NUM_MM_ITEMS_RANGE_RATIO = 0.0
    DEFAULT_MM_ITEM_BUCKET_CONFIG = {
        (256, 256, 1): 0.5,
        (720, 1280, 1): 0.5,
        (720, 1280, 16): 0.0,
    }
    DEFAULT_ENABLE_MULTIMODAL_CHAT = False

    def __init__(self, **kwargs) -> None:
        super().__init__(**kwargs)


    def generate_synthetic_image(self, width: int, height: int) -> Image.Image:
        """Generate synthetic PIL image with random RGB values.
        
        NOTE: iid pixel sampling results in worst-case compression 
        (good for stressing I/O), but very unlike real photos. 
        We could consider a “low-freq” mode (e.g., noise blur)
        to emulate network realism instead of max stress.
        """
        random_pixels = self._rng.integers(
            0,
            256,
            (height, width, 3),
            dtype=np.uint8,
        )
        return Image.fromarray(random_pixels)

    def generate_synthetic_video(self, width: int, 
                                    height: int, 
                                    num_frames: int) -> Any:
        """Generate synthetic video with random values.
        
        TODO: Finish this method.
        """
        raise NotImplementedError("Video sampling is WIP.")

    def map_config_to_modality(self, config: tuple[int, int, int]) -> str:
        """Map the configuration to the modality."""
        if config[-1] == 1:
            return "image"
        elif config[-1] > 1:
            return "video"
        else:
            raise ValueError(f"Invalid multimodal item configuration: {config}")

    def normalize_bucket_config(self, bucket_config: dict[tuple[int, int, int], 
                                float]) -> dict[tuple[int, int, int], float]:
        """
        Remove zero probability entries
        and normalize the bucket config to sum to 1.
        """
        # Raise error if value is negative
        if any(v < 0 for v in bucket_config.values()):
            raise ValueError("Bucket config values must be non-negative.")
        # Remove zero probability entries
        bucket_config = {k: v for k, v in bucket_config.items() if v > 0}
        # if bucket config is empty, raise error
        if not bucket_config:
            raise ValueError("Got invalid bucket config. "
                             "Bucket config values must be non-zero.")
        # Normalize the remaining bucket config to sum to 1
        total = sum(bucket_config.values())
        return {k: v / total for k, v in bucket_config.items()}


    def generate_mm_item(self, 
                         mm_item_config: tuple[int, int, int],
                         ) -> Mapping[str, Any]:
        """
        Create synthetic images and videos and 
        apply process_image/process_video respectively.
        This follows the OpenAI API chat completions
        https://github.com/openai/openai-python
        """
        
        if self.map_config_to_modality(mm_item_config) == "image":
            return process_image(self.generate_synthetic_image(
                                                            mm_item_config[1],
                                                            mm_item_config[0]))
        elif self.map_config_to_modality(mm_item_config) == "video":
            return process_video(self.generate_synthetic_video(
                                                            mm_item_config[1], 
                                                            mm_item_config[0], 
                                                            mm_item_config[2]))
        else:
            raise ValueError(f"Invalid multimodal item configuration: "
                             f"{mm_item_config}")


    def get_mm_item_sampling_params(
        self,
        base_items_per_request: int,
        num_mm_items_range_ratio: float,
        limit_mm_per_prompt: dict[str, int],
        bucket_config: dict[tuple[int, int, int], float],
    ) -> tuple[int, int, dict[str, int], dict[tuple[int, int, int], float]]:
        """
        Get the sampling parameters for the multimodal items.
        """
        # Enforce num_mm_items_range_ratio <= 1
        if not (0.0 <= num_mm_items_range_ratio <= 1.0):
            raise ValueError("num_mm_items_range_ratio must be in [0, 1].")

        # Ensure modalities to sample are in limit_mm_per_prompt
        for k, v in bucket_config.items():
            # get modality from bucket config
            modality = self.map_config_to_modality(k)
            if modality not in limit_mm_per_prompt:
                raise ValueError(f"Modality {modality} is not in "
                                 f"limit_mm_per_prompt: "
                                 f"{limit_mm_per_prompt.keys()}")

        # Remove zero probability entries 
        # and normalize bucket config to sum to 1
        bucket_config = self.normalize_bucket_config(bucket_config)
        logger.info(
            "Normalized bucket config: %s", bucket_config,
        )
        # Only consider limit per prompt for modalities in bucket config
        allowed_modalities = {self.map_config_to_modality(cfg) 
                              for cfg in bucket_config}
        limit_mm_per_prompt = {
            k: v for k, v in limit_mm_per_prompt.items() 
            if k in allowed_modalities}
        if not limit_mm_per_prompt:
            raise ValueError("No valid limits for modalities present in "
                             "bucket_config.")

        logger.info(
            "Updated mm-limit-per-prompt: %s", limit_mm_per_prompt,
        )

        # Get max and min num mm items and ensure
        # it is at most the sum of limit_mm_per_prompt for all modalities
        max_num_mm_items = min(
            sum(limit_mm_per_prompt.values()), 
            math.ceil(base_items_per_request * (1 + num_mm_items_range_ratio))
        )
        # Ensure min num mm items is at least 0
        min_num_mm_items = max(
            0, 
            math.floor(base_items_per_request * (1 - num_mm_items_range_ratio))
        )
        # Raise error if min num mm items is greater than max num mm items
        if min_num_mm_items > max_num_mm_items:
            raise ValueError(f"Min num mm items is greater than max mm items: "
                             f"{min_num_mm_items} > {max_num_mm_items}")
        
        logger.info(
            "Sampling number of multimodal items from [%s, %s]",
            min_num_mm_items, max_num_mm_items,
        )

        return (
            min_num_mm_items,
            max_num_mm_items,
            limit_mm_per_prompt,
            bucket_config,
        )

    def get_mm_item_iterator(
        self,
        min_num_mm_items: int,
        max_num_mm_items: int,
        bucket_config: dict[tuple[int, int, int], float],
        limit_mm_per_prompt: dict[str, int],
    ) -> Iterator[tuple[int,int, int]]:
        """
        Iterator over the multimodal items for each request
        whose size is between min_num_mm_items and max_num_mm_items.

        Loop over the bucket config and sample a multimodal item.
        Loop until the number of multimodal items sampled is equal to 
        request_num_mm_items or limit of multimodal items per prompt 
        for all modalities is reached.

        Note:
        - This function operates on a per-request shallow copy of
          `bucket_config` (tuple->float). The original dict passed to
          `sample` is not mutated. If this ever changes, a test
          is implemented and will fail.
        """
        # Get the number of multimodal items to sample
        request_num_mm_items = int(
            self._rng.integers(min_num_mm_items, max_num_mm_items + 1)
        ) 
        # If request_num_mm_items is 0, yield an empty iterator
        if request_num_mm_items == 0:
            return
        # Initialize modality counters
        modality_counter = {self.map_config_to_modality(k): 0 
                            for k in bucket_config}
        # Copy the bucket config to avoid modifying the original
        bucket_config_copy = bucket_config.copy()
        # Loop over the number of multimodal items to sample
        while sum(modality_counter.values()) < request_num_mm_items:
            # Sample a multimodal item config
            mm_item_config = self._rng.choice(list(bucket_config_copy.keys()), 
                                                p=list(bucket_config_copy.values()))
            modality = self.map_config_to_modality(mm_item_config)
            # Check that modality count is less than limit per prompt
            if modality_counter[modality] < limit_mm_per_prompt[modality]:
                modality_counter[modality] += 1
                yield (
                    mm_item_config
                )
            else:
                # If the counter is greater than the limit per prompt
                # set all multimodal items of this modality to 0
                for k, v in bucket_config_copy.items():
                    if self.map_config_to_modality(k) == modality:
                        bucket_config_copy[k] = 0
                # If all configs are 0, break the loop
                # This should not happen as request_num_mm_items is at most
                # the sum of limit_mm_per_prompt for all modalities
                if all(v == 0 for v in bucket_config_copy.values()):
                    logger.warning("Exhausted all multimodal items "
                                   "of modality %s",
                                   modality)
                    break
                # Renormalize the bucket config
                bucket_config_copy = self.normalize_bucket_config(
                                        bucket_config_copy)


    def sample(
        self,
        tokenizer: PreTrainedTokenizerBase,
        num_requests: int,
        request_id_prefix: str = "",
        no_oversample: bool = False,
        prefix_len: int = RandomDataset.DEFAULT_PREFIX_LEN,
        range_ratio: float = RandomDataset.DEFAULT_RANGE_RATIO,
        input_len: int = RandomDataset.DEFAULT_INPUT_LEN,
        output_len: int = RandomDataset.DEFAULT_OUTPUT_LEN,
        limit_mm_per_prompt: dict[str, int] = DEFAULT_LIMIT_MM_PER_PROMPT,
        base_items_per_request: int = DEFAULT_BASE_ITEMS_PER_REQUEST,
        num_mm_items_range_ratio: float = DEFAULT_NUM_MM_ITEMS_RANGE_RATIO,
        bucket_config: dict[tuple[int, int, int], float] = 
                                        DEFAULT_MM_ITEM_BUCKET_CONFIG,
        enable_multimodal_chat: bool = DEFAULT_ENABLE_MULTIMODAL_CHAT,
        **kwargs,
    ) -> list[SampleRequest]:

        # NOTE: Video sampling is WIP. Raise error if video is in bucket config
        # and probability is non-zero.
        if any(self.map_config_to_modality(cfg) == "video" and p > 0 
                for cfg, p in bucket_config.items()):
            raise NotImplementedError("Video sampling not implemented; "
                                      "set its probability to 0.")

        # Get the sampling parameters for the dataset
        input_lens, output_lens, offsets = self.get_sampling_params(
            num_requests, range_ratio, input_len, output_len, tokenizer
        )

        (
            min_num_mm_items,
            max_num_mm_items,
            limit_mm_per_prompt,
            bucket_config,
        ) = self.get_mm_item_sampling_params(
            base_items_per_request,
            num_mm_items_range_ratio,
            limit_mm_per_prompt,
            bucket_config,
        )

        # Generate prefix once
        prefix_token_ids = self.get_prefix(tokenizer, prefix_len)
        vocab_size = tokenizer.vocab_size
        # Add synthetic multimodal items to each request
        mm_requests = []
        for i in range(num_requests):
            prompt, total_input_len = self.generate_token_sequence(
                tokenizer=tokenizer,
                prefix_token_ids=prefix_token_ids,
                prefix_len=prefix_len,
                vocab_size=vocab_size,
                input_len=int(input_lens[i]),
                offset=int(offsets[i]),
                index=i,
            )
            # Get multimodal item iterator for a given request
            mm_item_iterator = self.get_mm_item_iterator(
                min_num_mm_items,
                max_num_mm_items,
                bucket_config,
                limit_mm_per_prompt,
            )

            mm_content = cast(list[dict[str, Any]], [
                self.generate_mm_item(mm_item_config)
                for mm_item_config in mm_item_iterator
            ])

            if enable_multimodal_chat:
                # NOTE: For now this option is only provided for completeness 
                # given that the serve.py benchmark currently does not use it.
                mm_chat_prompt: Any = prompt
                mm_chat_prompt = self.apply_multimodal_chat_transformation(
                    prompt, mm_content)
                sample_request = SampleRequest(
                    prompt=mm_chat_prompt,
                    prompt_len=total_input_len,
                    expected_output_len=int(output_lens[i]),
                    multi_modal_data=None,
                    request_id=request_id_prefix + str(i),
                )
            else:
                sample_request = SampleRequest(
                    prompt=prompt,
                    prompt_len=total_input_len,
                    expected_output_len=int(output_lens[i]),
                    multi_modal_data=mm_content,
                    request_id=request_id_prefix + str(i),
                )
            mm_requests.append(sample_request)
        return mm_requests

# -----------------------------------------------------------------------------
# ShareGPT Dataset Implementation
# -----------------------------------------------------------------------------


class ShareGPTDataset(BenchmarkDataset):
    """
    Implements the ShareGPT dataset.  Loads data from a JSON file and generates
    sample requests based on conversation turns.
    """

    def __init__(self, **kwargs) -> None:
        super().__init__(**kwargs)
        self.load_data()

    def load_data(self) -> None:
        if self.dataset_path is None:
            raise ValueError("dataset_path must be provided for loading data.")

        with open(self.dataset_path, encoding="utf-8") as f:
            self.data = json.load(f)
        # Filter entries with at least two conversation turns.
        self.data = [
            entry for entry in self.data
            if "conversations" in entry and len(entry["conversations"]) >= 2
        ]
        random.seed(self.random_seed)
        random.shuffle(self.data)

    def sample(
        self,
        tokenizer: PreTrainedTokenizerBase,
        num_requests: int,
        lora_path: Optional[str] = None,
        max_loras: Optional[int] = None,
        output_len: Optional[int] = None,
        enable_multimodal_chat: bool = False,
        request_id_prefix: str = "",
        no_oversample: bool = False,
        **kwargs,
    ) -> list:
        samples: list = []
        ind = 0
        for entry in self.data:
            if len(samples) >= num_requests:
                break
            prompt, completion = (
                entry["conversations"][0]["value"],
                entry["conversations"][1]["value"],
            )

            lora_request, tokenizer = self.get_random_lora_request(
                tokenizer=tokenizer, max_loras=max_loras, lora_path=lora_path)
            prompt_ids = tokenizer(prompt).input_ids
            completion_ids = tokenizer(completion).input_ids
            prompt_len = len(prompt_ids)
            new_output_len = (len(completion_ids)
                              if output_len is None else output_len)
            if not is_valid_sequence(prompt_len,
                                     new_output_len,
                                     skip_min_output_len_check=output_len
                                     is not None):
                continue
            if image_path := entry.get("image"): 
                mm_content = process_image(image_path) 
            elif video_path := entry.get("video"): 
                mm_content = process_video(video_path)
            else: 
                mm_content = None
            if enable_multimodal_chat:
                prompt = self.apply_multimodal_chat_transformation(
                    prompt, mm_content)
            samples.append(
                SampleRequest(
                    prompt=prompt,
                    prompt_len=prompt_len,
                    expected_output_len=new_output_len,
                    lora_request=lora_request,
                    multi_modal_data=mm_content,
                    request_id=request_id_prefix + str(ind),
                ))
            ind += 1
        self.maybe_oversample_requests(samples, 
                                       num_requests, 
                                       request_id_prefix, 
                                       no_oversample)
        return samples


def add_dataset_parser(parser: FlexibleArgumentParser):
    parser.add_argument("--seed", type=int, default=0)
    parser.add_argument(
        "--num-prompts",
        type=int,
        default=1000,
        help="Number of prompts to process.",
    )
    parser.add_argument(
        "--dataset-name",
        type=str,
        default="random",
        choices=[
            "sharegpt", "burstgpt", "sonnet", "random", "random-mm", "hf", 
            "custom", "prefix_repetition", "spec_bench"
        ],
        help="Name of the dataset to benchmark on.",
    )
    parser.add_argument(
        "--no-stream",
        action="store_true",
        help="Do not load the dataset in streaming mode.",
    )
    parser.add_argument(
        "--dataset-path",
        type=str,
        default=None,
        help="Path to the sharegpt/sonnet dataset. "
        "Or the huggingface dataset ID if using HF dataset.",
    )
    parser.add_argument(
        "--no-oversample",
        action="store_true",
        help="Do not oversample if the dataset has " \
        "fewer samples than num-prompts.",
    )

    # group for dataset specific arguments
    custom_group = parser.add_argument_group("custom dataset options")
    custom_group.add_argument(
        "--custom-output-len",
        type=int,
        default=256,
        help=
        "Number of output tokens per request, used only for custom dataset.",
    )
    custom_group.add_argument(
        "--custom-skip-chat-template",
        action="store_true",
        help=
        "Skip applying chat template to prompt, used only for custom dataset.",
    )

    spec_bench_group = parser.add_argument_group("spec bench dataset options")
    spec_bench_group.add_argument(
        "--spec-bench-output-len",
        type=int,
        default=256,
        help=
        "Num of output tokens per request, used only for spec bench dataset.",
    )
    spec_bench_group.add_argument(
        "--spec-bench-category",
        type=str,
        default=None,
        help=
        "Category for spec bench dataset. If None, use all categories.",
    )

    sonnet_group = parser.add_argument_group("sonnet dataset options")
    sonnet_group.add_argument(
        "--sonnet-input-len",
        type=int,
        default=550,
        help=
        "Number of input tokens per request, used only for sonnet dataset.",
    )
    sonnet_group.add_argument(
        "--sonnet-output-len",
        type=int,
        default=150,
        help=
        "Number of output tokens per request, used only for sonnet dataset.",
    )
    sonnet_group.add_argument(
        "--sonnet-prefix-len",
        type=int,
        default=200,
        help=
        "Number of prefix tokens per request, used only for sonnet dataset.",
    )

    sharegpt_group = parser.add_argument_group("sharegpt dataset options")
    sharegpt_group.add_argument(
        "--sharegpt-output-len",
        type=int,
        default=None,
        help="Output length for each request. Overrides the output length "
        "from the ShareGPT dataset.",
    )

    blazedit_group = parser.add_argument_group("blazedit dataset options")
    blazedit_group.add_argument(
        "--blazedit-min-distance",
        type=float,
        default=0.0,
        help=
        "Minimum distance for blazedit dataset. Min: 0, Max: 1.0",
    )
    blazedit_group.add_argument(
        "--blazedit-max-distance",
        type=float,
        default=1.0,
        help=
        "Maximum distance for blazedit dataset. Min: 0, Max: 1.0",
    )

    random_group = parser.add_argument_group("random dataset options")
    random_group.add_argument(
        "--random-input-len",
        type=int,
        default=1024,
        help=
        "Number of input tokens per request, used only for random sampling.",
    )
    random_group.add_argument(
        "--random-output-len",
        type=int,
        default=128,
        help=
        "Number of output tokens per request, used only for random sampling.",
    )
    random_group.add_argument(
        "--random-range-ratio",
        type=float,
        default=0.0,
        help="Range ratio for sampling input/output length, "
        "used only for random sampling. Must be in the range [0, 1) to define "
        "a symmetric sampling range"
        "[length * (1 - range_ratio), length * (1 + range_ratio)].",
    )
    random_group.add_argument(
        "--random-prefix-len",
        type=int,
        default=0,
        help=("Number of fixed prefix tokens before the random context "
              "in a request. "
              "The total input length is the sum of `random-prefix-len` and "
              "a random "
              "context length sampled from [input_len * (1 - range_ratio), "
              "input_len * (1 + range_ratio)]."),
    )
    random_group.add_argument(
        "--random-batch-size",
        type=int,
        default=1,
        help=("Batch size for random sampling. "
              "Only used for embeddings benchmark."),
    )
    random_group.add_argument(
        "--random-fast-gen-seqs",
        action="store_true",
        help=(
            "Enable fast generation of token sequences for improved speed, "
            "using a more efficient sampling strategy that decodes only once. "
            "Recommended for benchmarking when exact input token counts are "
            "not critical. Note: This may result in input prompts whose token "
            "counts differ slightly from the user-specified values due to "
            "tokenizer encoding effects. Enable this flag if you prioritize "
            "speed over strict input length accuracy."
        ),
    )

    # random multimodal dataset options
    random_mm_group = parser.add_argument_group(
        "random multimodal dataset options extended from random dataset")
    random_mm_group.add_argument(
        "--random-mm-base-items-per-request",
        type=int,
        default=RandomMultiModalDataset.DEFAULT_BASE_ITEMS_PER_REQUEST,
        help=(
            "Base number of multimodal items per request for random-mm. "
            "Actual per-request count is sampled around this base using "
            "--random-mm-num-mm-items-range-ratio."
        ),
    )
    random_mm_group.add_argument(
        "--random-mm-num-mm-items-range-ratio",
        type=float,
        default=RandomMultiModalDataset.DEFAULT_NUM_MM_ITEMS_RANGE_RATIO,
        help=(
            "Range ratio r in [0, 1] for sampling items per request. "
            "We sample uniformly from the closed integer range "
            "[floor(n*(1-r)), ceil(n*(1+r))] "
            "where n is the base items per request. "
            "r=0 keeps it fixed; r=1 allows 0 items. The maximum is clamped "
            "to the sum of per-modality limits from "
            "--random-mm-limit-mm-per-prompt. "
            "An error is raised if the computed min exceeds the max."
        ),
    )
    random_mm_group.add_argument(
        "--random-mm-limit-mm-per-prompt",
        type=json.loads,
        default=RandomMultiModalDataset.DEFAULT_LIMIT_MM_PER_PROMPT,
        help=(
            "Per-modality hard caps for items attached per request, e.g. "
            "'{\"image\": 3, \"video\": 0}'. The sampled per-request item "
            "count is clamped to the sum of these limits. When a modality "
            "reaches its cap, its buckets are excluded and probabilities are "
            "renormalized."
            "OBS.: Only image sampling is supported for now."
        ),
    )

    def _parse_mm_bucket_config(v: object) -> dict[tuple[int, int, int], float]:
        # If already a dict (e.g., programmatic call), normalize keys
        def normalize(d: dict) -> dict[tuple[int, int, int], float]:
            out: dict[tuple[int, int, int], float] = {}
            for k, val in d.items():
                key = k
                if isinstance(key, str):
                    with suppress(Exception):
                        key = ast.literal_eval(key)
                if not (isinstance(key, tuple) and len(key) == 3
                        and all(isinstance(x, int) for x in key)):
                    raise ValueError(
                        f"Invalid bucket key {k!r}. Expected tuple (H, W, T)."
                    )
                out[(int(key[0]), int(key[1]), int(key[2]))] = float(val)
            return out

        if isinstance(v, dict):
            return normalize(v)
        if isinstance(v, str):
            # Python literal (supports tuple keys)
            parsed = ast.literal_eval(v)
            if not isinstance(parsed, dict):
                raise ValueError("Bucket config must parse to a dict.")
            return normalize(parsed)
        raise ValueError("Unsupported value for --random-mm-bucket-config.")

    random_mm_group.add_argument(
        "--random-mm-bucket-config",
        type=_parse_mm_bucket_config,
        default=RandomMultiModalDataset.DEFAULT_MM_ITEM_BUCKET_CONFIG,
        help=(
            "The bucket config is a dictionary mapping a multimodal item"
            "sampling configuration to a probability."
            "Currently allows for 2 modalities: images and videos. "
            "An bucket key is a tuple of (height, width, num_frames)"
            "The value is the probability of sampling that specific item. "
            "Example: "
            "--random-mm-bucket-config "
            "{(256, 256, 1): 0.5, (720, 1280, 1): 0.4, (720, 1280, 16): 0.10} "
            "First item: images with resolution 256x256 w.p. 0.5"
            "Second item: images with resolution 720x1280 w.p. 0.4 "
            "Third item: videos with resolution 720x1280 and 16 frames w.p. 0.1"
            "OBS.: If the probabilities do not sum to 1, they are normalized."
            "OBS bis.: Only image sampling is supported for now."
        ),
    )

    hf_group = parser.add_argument_group("hf dataset options")
    hf_group.add_argument("--hf-subset",
                          type=str,
                          default=None,
                          help="Subset of the HF dataset.")
    hf_group.add_argument("--hf-split",
                          type=str,
                          default=None,
                          help="Split of the HF dataset.")
    hf_group.add_argument(
        "--hf-name",
        type=str,
        default=None,
        help=(
            "Name of the dataset on HuggingFace "
            "(e.g., 'lmarena-ai/VisionArena-Chat'). "
            "Specify this if your dataset-path is a local path."
        ),
    )
    hf_group.add_argument(
        "--hf-output-len",
        type=int,
        default=None,
        help="Output length for each request. Overrides the output lengths "
        "from the sampled HF dataset.",
    )

    prefix_repetition_group = parser.add_argument_group(
        "prefix repetition dataset options")
    prefix_repetition_group.add_argument(
        "--prefix-repetition-prefix-len",
        type=int,
        default=256,
        help="Number of prefix tokens per request, used only for prefix "
        "repetition dataset.",
    )
    prefix_repetition_group.add_argument(
        "--prefix-repetition-suffix-len",
        type=int,
        default=256,
        help="Number of suffix tokens per request, used only for prefix "
        "repetition dataset. Total input length is prefix_len + suffix_len.",
    )
    prefix_repetition_group.add_argument(
        "--prefix-repetition-num-prefixes",
        type=int,
        default=10,
        help="Number of prefixes to generate, used only for prefix repetition "
        "dataset. Prompts per prefix is num_requests // num_prefixes.",
    )
    prefix_repetition_group.add_argument(
        "--prefix-repetition-output-len",
        type=int,
        default=128,
        help="Number of output tokens per request, used only for prefix "
        "repetition dataset.",
    )


def get_samples(args, tokenizer) -> list[SampleRequest]:

    if not hasattr(args, "request_id_prefix"):
        args.request_id_prefix = ""

    if args.dataset_name == "custom":
        dataset = CustomDataset(dataset_path=args.dataset_path)
        input_requests = dataset.sample(
            num_requests=args.num_prompts,
            tokenizer=tokenizer,
            output_len=args.custom_output_len,
            skip_chat_template=args.custom_skip_chat_template,
            request_id_prefix=args.request_id_prefix,
            no_oversample=args.no_oversample,
        )

    elif args.dataset_name == "sonnet":
        dataset = SonnetDataset(dataset_path=args.dataset_path)
        # For the "sonnet" dataset, formatting depends on the backend.
        if args.endpoint_type == "openai-chat":
            input_requests = dataset.sample(
                num_requests=args.num_prompts,
                input_len=args.sonnet_input_len,
                output_len=args.sonnet_output_len,
                prefix_len=args.sonnet_prefix_len,
                tokenizer=tokenizer,
                return_prompt_formatted=False,
                request_id_prefix=args.request_id_prefix,
                no_oversample=args.no_oversample,
            )
        else:
            assert tokenizer.chat_template or tokenizer.default_chat_template, (
                "Tokenizer/model must have chat template for sonnet dataset.")
            input_requests = dataset.sample(
                num_requests=args.num_prompts,
                input_len=args.sonnet_input_len,
                output_len=args.sonnet_output_len,
                prefix_len=args.sonnet_prefix_len,
                tokenizer=tokenizer,
                return_prompt_formatted=True,
                request_id_prefix=args.request_id_prefix,
                no_oversample=args.no_oversample,
            )

    elif args.dataset_name == "hf":
        # all following datasets are implemented from the
        # HuggingFaceDataset base class
        hf_kwargs = {}
        if (
            args.dataset_path in VisionArenaDataset.SUPPORTED_DATASET_PATHS
            or args.hf_name in VisionArenaDataset.SUPPORTED_DATASET_PATHS
        ):
            dataset_class = VisionArenaDataset
            args.hf_split = "train"
            args.hf_subset = None
        elif (
            args.dataset_path in InstructCoderDataset.SUPPORTED_DATASET_PATHS
            or args.hf_name in InstructCoderDataset.SUPPORTED_DATASET_PATHS
        ):
            dataset_class = InstructCoderDataset
            args.hf_split = "train"
        elif (
            args.dataset_path in MTBenchDataset.SUPPORTED_DATASET_PATHS
            or args.hf_name in MTBenchDataset.SUPPORTED_DATASET_PATHS
        ):
            dataset_class = MTBenchDataset
            args.hf_split = "train"
        elif (
            args.dataset_path in ConversationDataset.SUPPORTED_DATASET_PATHS
            or args.hf_name in ConversationDataset.SUPPORTED_DATASET_PATHS
        ):
            dataset_class = ConversationDataset
        elif (
            args.dataset_path in AIMODataset.SUPPORTED_DATASET_PATHS
            or args.hf_name in AIMODataset.SUPPORTED_DATASET_PATHS
        ):
            dataset_class = AIMODataset
            args.hf_split = "train"
        elif (
            args.dataset_path
            in NextEditPredictionDataset.SUPPORTED_DATASET_PATHS  # noqa: E501
            or args.hf_name in NextEditPredictionDataset.SUPPORTED_DATASET_PATHS
        ):
            dataset_class = NextEditPredictionDataset
            args.hf_split = "train"
        elif (
            args.dataset_path in ASRDataset.SUPPORTED_DATASET_PATHS
            or args.hf_name in ASRDataset.SUPPORTED_DATASET_PATHS
        ):
            dataset_class = ASRDataset
            args.hf_split = "train"
        elif args.dataset_path in BlazeditDataset.SUPPORTED_DATASET_PATHS:
            dataset_class = BlazeditDataset
            args.hf_split = "train"
            hf_kwargs = {
                "min_distance": args.blazedit_min_distance,
                "max_distance": args.blazedit_max_distance,
            }
        elif (
            args.dataset_path in MLPerfDataset.SUPPORTED_DATASET_PATHS
            or args.hf_name in MLPerfDataset.SUPPORTED_DATASET_PATHS
        ):
            dataset_class = MLPerfDataset
            args.hf_split = "train"
        else:
            supported_datasets = set([
                dataset_name for cls in HuggingFaceDataset.__subclasses__()
                for dataset_name in cls.SUPPORTED_DATASET_PATHS
            ])
            raise ValueError(
                f"Unsupported dataset path: {args.dataset_path}. "
                "Huggingface dataset only supports dataset_path"
                f" from one of following: {supported_datasets}. "
                "Please consider contributing if you would "
                "like to add support for additional dataset formats.")

        if dataset_class.IS_MULTIMODAL and args.endpoint_type not in [
                "openai-chat",
                "openai-audio",
        ]:
            # multi-modal benchmark is only available on OpenAI Chat
            # endpoint-type.
            raise ValueError(
                "Multi-modal content is only supported on 'openai-chat' and "
                "'openai-audio' endpoint-type.")
        input_requests = dataset_class(
            dataset_path=args.dataset_path,
            dataset_subset=args.hf_subset,
            dataset_split=args.hf_split,
            random_seed=args.seed,
            no_stream=args.no_stream,
            hf_name=args.hf_name,
        ).sample(
            num_requests=args.num_prompts,
            tokenizer=tokenizer,
            output_len=args.hf_output_len,
            request_id_prefix=args.request_id_prefix,
            no_oversample=args.no_oversample,
            **hf_kwargs
        )

    else:
        # For datasets that follow a similar structure, use a mapping.
        dataset_mapping = {
            "spec_bench":
            lambda: SpecBench(dataset_path=args.dataset_path, 
                              category=args.spec_bench_category).sample(
                num_requests=args.num_prompts,
                tokenizer=tokenizer,
                output_len=args.spec_bench_output_len,
                request_id_prefix=args.request_id_prefix,
                no_oversample=args.no_oversample,
            ),
            "sharegpt": lambda: ShareGPTDataset(
                random_seed=args.seed, dataset_path=args.dataset_path
            ).sample(
                tokenizer=tokenizer,
                num_requests=args.num_prompts,
                output_len=args.sharegpt_output_len,
                request_id_prefix=args.request_id_prefix,
                no_oversample=args.no_oversample,
            ),
            "burstgpt": lambda: BurstGPTDataset(
                random_seed=args.seed, dataset_path=args.dataset_path
            ).sample(
                tokenizer=tokenizer,
                num_requests=args.num_prompts,
                request_id_prefix=args.request_id_prefix,
                no_oversample=args.no_oversample,
            ),
            "random": lambda: RandomDataset(
                random_seed=args.seed, dataset_path=args.dataset_path
            ).sample(
                tokenizer=tokenizer,
                num_requests=args.num_prompts,
                prefix_len=args.random_prefix_len,
                input_len=args.random_input_len,
                output_len=args.random_output_len,
                range_ratio=args.random_range_ratio,
                request_id_prefix=args.request_id_prefix,
                batchsize=args.random_batch_size,
<<<<<<< HEAD
                fast_gen_seqs=args.random_fast_gen_seqs,
=======
                no_oversample=args.no_oversample,
>>>>>>> 0ae43dbf
            ),
            "random-mm":
            lambda: RandomMultiModalDataset(
                random_seed=args.seed, dataset_path=args.dataset_path
            ).sample(
                tokenizer=tokenizer,
                num_requests=args.num_prompts,
                prefix_len=args.random_prefix_len,
                range_ratio=args.random_range_ratio,
                input_len=args.random_input_len,
                output_len=args.random_output_len,
                base_items_per_request=args.random_mm_base_items_per_request,
                limit_mm_per_prompt=args.random_mm_limit_mm_per_prompt,
                num_mm_items_range_ratio=args.random_mm_num_mm_items_range_ratio,
                bucket_config=args.random_mm_bucket_config,
                request_id_prefix=args.request_id_prefix,
                no_oversample=args.no_oversample,
            ),
            "prefix_repetition":
            lambda: PrefixRepetitionRandomDataset(
                random_seed=args.seed, dataset_path=args.dataset_path
            ).sample(
                tokenizer=tokenizer,
                num_requests=args.num_prompts,
                prefix_len=args.prefix_repetition_prefix_len,
                suffix_len=args.prefix_repetition_suffix_len,
                num_prefixes=args.prefix_repetition_num_prefixes,
                output_len=args.prefix_repetition_output_len,
                request_id_prefix=args.request_id_prefix,
                no_oversample=args.no_oversample,
            ),
        }

        try:
            # Enforce endpoint compatibility for multimodal datasets.
            if args.dataset_name == "random-mm" and args.endpoint_type not in [
                    "openai-chat"]:
                raise ValueError(
                    "Multi-modal content (images) is only supported on "
                    "'openai-chat' backend."
                )
            input_requests = dataset_mapping[args.dataset_name]()
        except KeyError as err:
            raise ValueError(f"Unknown dataset: {args.dataset_name}") from err

    return input_requests


# -----------------------------------------------------------------------------
# Custom Dataset Implementation
# -----------------------------------------------------------------------------


class CustomDataset(BenchmarkDataset):
    """
    Implements the Custom dataset.  Loads data from a JSONL file and generates
    sample requests based on conversation turns. E.g.,
    ```
    {"prompt": "What is the capital of India?"}
    {"prompt": "What is the capital of Iran?"}
    {"prompt": "What is the capital of China?"}
    ```
    """

    def __init__(self, **kwargs) -> None:
        super().__init__(**kwargs)
        self.load_data()

    def load_data(self) -> None:
        if self.dataset_path is None:
            raise ValueError("dataset_path must be provided for loading data.")

        # self.data will be a list of dictionaries
        # e.g., [{"prompt": "What is the capital of India?"}, ...]
        # This will be the standardized format which load_data()
        # has to convert into depending on the filetype of dataset_path.
        # sample() will assume this standardized format of self.data
        self.data = []

        # Load the JSONL file
        if self.dataset_path.endswith(".jsonl"):
            jsonl_data = pd.read_json(path_or_buf=self.dataset_path,
                                      lines=True)

            # check if the JSONL file has a 'prompt' column
            if "prompt" not in jsonl_data.columns:
                raise ValueError("JSONL file must contain a 'prompt' column.")

            # Convert each row to a dictionary and append to self.data
            # This will convert the DataFrame to a list of dictionaries
            # where each dictionary corresponds to a row in the DataFrame.
            # This is the standardized format we want for self.data
            for _, row in jsonl_data.iterrows():
                self.data.append(row.to_dict())
        else:
            raise NotImplementedError(
                "Only JSONL format is supported for CustomDataset.")

        random.seed(self.random_seed)
        random.shuffle(self.data)

    def sample(
        self,
        tokenizer: PreTrainedTokenizerBase,
        num_requests: int,
        lora_path: Optional[str] = None,
        max_loras: Optional[int] = None,
        output_len: Optional[int] = None,
        enable_multimodal_chat: bool = False,
        skip_chat_template: bool = False,
        request_id_prefix: str = "",
        no_oversample: bool = False,
        **kwargs,
    ) -> list:
        # load all data if needed
        self.num_available_samples = len(self.data)
        if num_requests <= 0:
            num_requests = self.num_available_samples
            logger.info("num_requests is set to 0 or negative, "
                        "so using all available samples: %d",
                        num_requests)
            
        sampled_requests = []
        for i, item in enumerate(self.data):
            if len(sampled_requests) >= num_requests:
                break
            prompt = item["prompt"]

            # apply template
            if not skip_chat_template:
                prompt = tokenizer.apply_chat_template(
                    [{
                        "role": "user",
                        "content": prompt
                    }],
                    add_generation_prompt=True,
                    tokenize=False,
                )

            prompt_len = len(tokenizer(prompt).input_ids)
            sampled_requests.append(
                SampleRequest(
                    prompt=prompt,
                    prompt_len=prompt_len,
                    expected_output_len=output_len,
                    request_id=request_id_prefix + str(i),
                ))
        self.maybe_oversample_requests(sampled_requests, num_requests, 
                                       request_id_prefix, no_oversample)

        return sampled_requests


# -----------------------------------------------------------------------------
# Spec Bench Dataset Implementation
# -----------------------------------------------------------------------------


class SpecBench(CustomDataset):
    """
    Implements the SpecBench dataset: https://github.com/hemingkx/Spec-Bench
    Download the dataset using: 
    wget https://raw.githubusercontent.com/hemingkx/Spec-Bench/refs/heads/main/data/spec_bench/question.jsonl
    """ # noqa: E501

    def __init__(self, **kwargs) -> None:
        self.category = kwargs.pop("category", None)
        super().__init__(**kwargs)
        self.load_data()

    def load_data(self) -> None:
        if self.dataset_path is None:
            raise ValueError("dataset_path must be provided for loading data.")

        self.data = []

        # Load the JSONL file
        jsonl_data = pd.read_json(path_or_buf=self.dataset_path,
                                    lines=True)

        # check if the JSONL file has a 'turns' column
        if "turns" not in jsonl_data.columns:
            raise ValueError("JSONL file must contain a 'turns' column.")

        for _, row in jsonl_data.iterrows():
            # sample only from a specific category if specified
            if (not self.category) or (self.category == row['category']):
                prompt = row["turns"][0]
                self.data.append({"prompt": prompt})

        random.seed(self.random_seed)
        random.shuffle(self.data)

    def sample(self, **kwargs) -> list:
        # leverage CustomDataset sample
        kwargs["skip_chat_template"] = False
        return super().sample(**kwargs)
    
    
# -----------------------------------------------------------------------------
# Sonnet Dataset Implementation
# -----------------------------------------------------------------------------

@deprecated(
    "SonnetDataset is deprecated and will be removed in a future version.",
)
class SonnetDataset(BenchmarkDataset):
    """
    Simplified implementation of the Sonnet dataset.  Loads poem lines from a
    text file and generates sample requests.  Default values here copied from
    `benchmark_serving.py` for the sonnet dataset.
    """

    DEFAULT_PREFIX_LEN = 200
    DEFAULT_INPUT_LEN = 550
    DEFAULT_OUTPUT_LEN = 150

    def __init__(
        self,
        **kwargs,
    ) -> None:
        super().__init__(**kwargs)
        self.load_data()

    def load_data(self) -> None:
        if not self.dataset_path:
            raise ValueError("dataset_path must be provided.")
        with open(self.dataset_path, encoding="utf-8") as f:
            self.data = f.readlines()

    def sample(
        self,
        tokenizer,
        num_requests: int,
        prefix_len: int = DEFAULT_PREFIX_LEN,
        input_len: int = DEFAULT_INPUT_LEN,
        output_len: int = DEFAULT_OUTPUT_LEN,
        return_prompt_formatted: bool = False,
        request_id_prefix: str = "",
        no_oversample: bool = False,
        **kwargs,
    ) -> list:
        # Calculate average token length for a poem line.
        tokenized_lines = [tokenizer(line).input_ids for line in self.data]
        avg_len = sum(len(tokens)
                      for tokens in tokenized_lines) / len(tokenized_lines)

        # Build the base prompt.
        base_prompt = "Pick as many lines as you can from these poem lines:\n"
        base_msg = [{"role": "user", "content": base_prompt}]
        base_fmt = tokenizer.apply_chat_template(base_msg,
                                                 add_generation_prompt=True,
                                                 tokenize=False)
        base_offset = len(tokenizer(base_fmt).input_ids)
        if input_len <= base_offset:
            raise ValueError(
                f"'input_len' must be higher than the base prompt length "
                f"({base_offset}).")

        # Determine how many poem lines to use.
        num_input_lines = round((input_len - base_offset) / avg_len)
        num_prefix_lines = max(round((prefix_len - base_offset) / avg_len), 0)
        prefix_lines = self.data[:num_prefix_lines]

        samples = []
        ind = 0
        while len(samples) < num_requests:
            extra_lines = random.choices(self.data,
                                         k=num_input_lines - num_prefix_lines)
            prompt = f"{base_prompt}{''.join(prefix_lines + extra_lines)}"
            msg = [{"role": "user", "content": prompt}]
            prompt_formatted = tokenizer.apply_chat_template(
                msg, add_generation_prompt=True, tokenize=False)
            prompt_len = len(tokenizer(prompt_formatted).input_ids)
            if prompt_len <= input_len:
                samples.append(
                    SampleRequest(
                        prompt=prompt_formatted
                        if return_prompt_formatted else prompt,
                        prompt_len=prompt_len,
                        expected_output_len=output_len,
                         request_id=request_id_prefix + str(ind),
                    ))
                ind += 1
        return samples


# -----------------------------------------------------------------------------
# BurstGPT Dataset Implementation
# -----------------------------------------------------------------------------


class BurstGPTDataset(BenchmarkDataset):
    """
    Implements the BurstGPT dataset.  Loads data from a CSV file and generates
    sample requests based on synthetic prompt generation. Only rows with Model
    "GPT-4" and positive response tokens are used.
    """

    def __init__(self, **kwargs) -> None:
        super().__init__(**kwargs)
        self.load_data()

    def load_data(self, ):
        if self.dataset_path is None:
            raise ValueError("dataset_path must be provided for loading data.")

        df = pd.read_csv(self.dataset_path)
        # Filter to keep only GPT-4 rows.
        gpt4_df = df[df["Model"] == "GPT-4"]
        # Remove failed requests (where Response tokens is 0 or less).
        gpt4_df = gpt4_df[gpt4_df["Response tokens"] > 0]
        # Sample the desired number of rows.
        self.data = gpt4_df

    def _sample_loaded_data(self, num_requests: int) -> list:
        if num_requests <= len(self.data):
            data = self.data.sample(n=num_requests,
                                    random_state=self.random_seed)
        else:
            data = self.data.sample(
                n=num_requests,
                random_state=self.random_seed,
                replace=True,
            )
        # Convert the dataframe to a list of lists.
        return data.values.tolist()

    def sample(
        self,
        tokenizer: PreTrainedTokenizerBase,
        num_requests: int,
        max_loras: Optional[int] = None,
        lora_path: Optional[str] = None,
        request_id_prefix: str = "",
        no_oversample: bool = False,
        **kwargs,
    ) -> list[SampleRequest]:
        samples = []
        data = self._sample_loaded_data(num_requests=num_requests)
        for i in range(num_requests):
            input_len = int(data[i][2])
            output_len = int(data[i][3])
            lora_req, tokenizer = self.get_random_lora_request(
                tokenizer=tokenizer, max_loras=max_loras, lora_path=lora_path)
            vocab_size = tokenizer.vocab_size
            # Generate a synthetic prompt: a list of token IDs computed as (i +
            # j) modulo vocab_size.
            token_ids = [(i + j) % vocab_size for j in range(input_len)]
            prompt = tokenizer.decode(token_ids)
            samples.append(
                SampleRequest(
                    prompt=prompt,
                    prompt_len=input_len,
                    expected_output_len=output_len,
                    lora_request=lora_req,
                    request_id=request_id_prefix + str(i),
                ))
        return samples


# -----------------------------------------------------------------------------
# HuggingFace Dataset Base Implementation
# -----------------------------------------------------------------------------
class HuggingFaceDataset(BenchmarkDataset):
    """Base class for datasets hosted on HuggingFace."""

    SUPPORTED_DATASET_PATHS: Union[set[str], dict[str, Callable]] = set()

    def __init__(
        self,
        dataset_path: str,
        dataset_split: str,
        no_stream: bool = False,
        dataset_subset: Optional[str] = None,
        hf_name: Optional[str] = None,
        **kwargs,
    ) -> None:
        super().__init__(dataset_path=dataset_path, **kwargs)

        self.dataset_split = dataset_split
        self.dataset_subset = dataset_subset
        self.load_stream = not no_stream
        self.hf_name = hf_name or dataset_path
        self.load_data()

    def load_data(self) -> None:
        """Load data from HuggingFace datasets."""
        self.data = load_dataset(
            self.dataset_path,
            name=self.dataset_subset,
            split=self.dataset_split,
            streaming=self.load_stream,
        )
        self.data = self.data.shuffle(seed=self.random_seed)


# -----------------------------------------------------------------------------
# Conversation Dataset Implementation
# -----------------------------------------------------------------------------


class ConversationDataset(HuggingFaceDataset):
    """Dataset for conversation data with multimodal support."""
    SUPPORTED_DATASET_PATHS = {
        'lmms-lab/LLaVA-OneVision-Data', 'Aeala/ShareGPT_Vicuna_unfiltered'
    }
    IS_MULTIMODAL = True

    def sample(self,
               tokenizer: PreTrainedTokenizerBase,
               num_requests: int,
               output_len: Optional[int] = None,
               enable_multimodal_chat: bool = False,
               request_id_prefix: str = "",
               no_oversample: bool = False,
               **kwargs) -> list:
        # Filter examples with at least 2 conversations
        filtered_data = self.data.filter(
            lambda x: len(x["conversations"]) >= 2)
        sampled_requests = []
        ind = 0
        dynamic_output = output_len is None

        for item in filtered_data:
            if len(sampled_requests) >= num_requests:
                break
            conv = item["conversations"]
            prompt, completion = conv[0]["value"], conv[1]["value"]

            prompt_ids = tokenizer(prompt).input_ids
            completion_ids = tokenizer(completion).input_ids
            prompt_len = len(prompt_ids)
            completion_len = len(completion_ids)
            output_len = completion_len if dynamic_output else output_len
            assert isinstance(output_len, int) and output_len > 0
            if dynamic_output and not is_valid_sequence(
                    prompt_len, completion_len):
                continue
            mm_content = process_image(
                item["image"]) if "image" in item else None
            if enable_multimodal_chat:
                # Note: when chat is enabled the request prompt_len is no longer
                # accurate and we will be using request output to count the
                # actual prompt len and output len
                prompt = self.apply_multimodal_chat_transformation(
                    prompt, mm_content)
            sampled_requests.append(
                SampleRequest(
                    prompt=prompt,
                    prompt_len=prompt_len,
                    expected_output_len=output_len,
                    multi_modal_data=mm_content,
                    request_id=request_id_prefix + str(ind),
                ))
            ind += 1
        self.maybe_oversample_requests(sampled_requests, num_requests, 
                                       request_id_prefix, no_oversample)
        return sampled_requests


# -----------------------------------------------------------------------------
# Vision Arena Dataset Implementation
# -----------------------------------------------------------------------------


class VisionArenaDataset(HuggingFaceDataset):
    """
    Vision Arena Dataset.
    """

    DEFAULT_OUTPUT_LEN = 128
    SUPPORTED_DATASET_PATHS = {
        "lmarena-ai/VisionArena-Chat":
        lambda x: x["conversation"][0][0]["content"],
        "lmarena-ai/vision-arena-bench-v0.1":
        lambda x: x["turns"][0][0]["content"]
    }
    IS_MULTIMODAL = True

    def sample(
        self,
        tokenizer: PreTrainedTokenizerBase,
        num_requests: int,
        output_len: Optional[int] = None,
        enable_multimodal_chat: bool = False,
        request_id_prefix: str = "",
        no_oversample: bool = False,
        **kwargs,
    ) -> list:
        output_len = (output_len
                      if output_len is not None else self.DEFAULT_OUTPUT_LEN)
        sampled_requests = []
        for i, item in enumerate(self.data):
            if len(sampled_requests) >= num_requests:
                break
            parser_fn = self.SUPPORTED_DATASET_PATHS.get(self.hf_name)
            if parser_fn is None:
                raise ValueError(f"Unsupported dataset path: {self.hf_name}")
            prompt = parser_fn(item)
            mm_content = process_image(item["images"][0])
            prompt_len = len(tokenizer(prompt).input_ids)
            if enable_multimodal_chat:
                # Note: when chat is enabled the request prompt_len is no longer
                # accurate and we will be using request output to count the
                # actual prompt len
                prompt = self.apply_multimodal_chat_transformation(
                    prompt, mm_content)
            sampled_requests.append(
                SampleRequest(
                    prompt=prompt,
                    prompt_len=prompt_len,
                    expected_output_len=output_len,
                    multi_modal_data=mm_content,
                    request_id=request_id_prefix + str(i),
                ))
        self.maybe_oversample_requests(sampled_requests, num_requests, 
                                       request_id_prefix, no_oversample)
        return sampled_requests


# -----------------------------------------------------------------------------
# Instruct Coder Dataset Implementation
# -----------------------------------------------------------------------------


class InstructCoderDataset(HuggingFaceDataset):
    """
    InstructCoder Dataset.
    https://huggingface.co/datasets/likaixin/InstructCoder

    InstructCoder is the dataset designed for general code editing.  It consists
    of 114,239 instruction-input-output triplets, and covers multiple distinct
    code editing scenario.
    """

    DEFAULT_OUTPUT_LEN = 200  # this is the average default output length
    SUPPORTED_DATASET_PATHS = {
        "likaixin/InstructCoder",
    }

    def sample(self,
               tokenizer: PreTrainedTokenizerBase,
               num_requests: int,
               output_len: Optional[int] = None,
               enable_multimodal_chat: bool = False,
               request_id_prefix: str = "",
               no_oversample: bool = False,
               **kwargs) -> list:
        output_len = (output_len
                      if output_len is not None else self.DEFAULT_OUTPUT_LEN)
        sampled_requests = []
        for i, item in enumerate(self.data):
            if len(sampled_requests) >= num_requests:
                break
            prompt = (
                f"{item['input']}\n\n{item['instruction']} Just output "
                "the code, do not include any explanation."
            )

            # apply template
            prompt = tokenizer.apply_chat_template(
                [{
                    "role": "user",
                    "content": prompt
                }],
                add_generation_prompt=True,
                tokenize=False,
            )

            prompt_len = len(tokenizer(prompt).input_ids)
            sampled_requests.append(
                SampleRequest(
                    prompt=prompt,
                    prompt_len=prompt_len,
                    expected_output_len=output_len,
                    request_id=request_id_prefix + str(i),
                ))
        self.maybe_oversample_requests(sampled_requests, num_requests, 
                                       request_id_prefix, no_oversample)
        return sampled_requests


# -----------------------------------------------------------------------------
# MT-Bench Dataset Implementation
# -----------------------------------------------------------------------------


class MTBenchDataset(HuggingFaceDataset):
    """
    MT-Bench Dataset.
    https://huggingface.co/datasets/philschmid/mt-bench

    We create a single turn dataset for MT-Bench.
    This is similar to Spec decoding benchmark setup in vLLM
    https://github.com/vllm-project/vllm/blob/9d98ab5ec/examples/offline_inference/eagle.py#L14-L18
    """  # noqa: E501

    DEFAULT_OUTPUT_LEN = 256  # avg len used in SD bench in vLLM
    SUPPORTED_DATASET_PATHS = {
        "philschmid/mt-bench",
    }

    def sample(
        self,
        tokenizer: PreTrainedTokenizerBase,
        num_requests: int,
        output_len: Optional[int] = None,
        enable_multimodal_chat: bool = False,
        request_id_prefix: str = "",
        no_oversample: bool = False,
        **kwargs,
    ) -> list:
        output_len = (output_len
                      if output_len is not None else self.DEFAULT_OUTPUT_LEN)
        sampled_requests = []

        for i, item in enumerate(self.data):
            if len(sampled_requests) >= num_requests:
                break
            prompt = item["turns"][0]

            # apply template
            prompt = tokenizer.apply_chat_template(
                [{
                    "role": "user",
                    "content": prompt
                }],
                add_generation_prompt=True,
                tokenize=False,
            )

            prompt_len = len(tokenizer(prompt).input_ids)
            sampled_requests.append(
                SampleRequest(
                    prompt=prompt,
                    prompt_len=prompt_len,
                    expected_output_len=output_len,
                    request_id=request_id_prefix + str(i),
                ))
        self.maybe_oversample_requests(sampled_requests, num_requests, 
                                       request_id_prefix, no_oversample)
        return sampled_requests


# -----------------------------------------------------------------------------
# Blazedit Dataset Implementation
# -----------------------------------------------------------------------------


class BlazeditDataset(HuggingFaceDataset):
    """
    Blazedit Dataset.
    https://github.com/ise-uiuc/blazedit

    5k char version: vdaita/edit_5k_char
    10k char version: vdaita/edit_10k_char
    """  # noqa: E501

    # 5k char version will have output as ~5k chars
    # 10k char version will have output as ~10k chars
    # Assuming 3 char per token, 10k chars will be 3333 tokens
    # We set default to 4000 to be safe
    DEFAULT_OUTPUT_LEN = 4000
    SUPPORTED_DATASET_PATHS = {
        "vdaita/edit_5k_char",
        "vdaita/edit_10k_char",
    }

    def sample(
        self,
        tokenizer: PreTrainedTokenizerBase,
        num_requests: int,
        output_len: Optional[int] = None,
        request_id_prefix: str = "",
        no_oversample: bool = False,
        min_distance: float = 0.0,
        max_distance: float = 1.0,
        **kwargs,
    ) -> list:
        output_len = (output_len
                      if output_len is not None else self.DEFAULT_OUTPUT_LEN)
        sampled_requests = []

        for i, item in enumerate(self.data):
            if len(sampled_requests) >= num_requests:
                break
            code = item["code"]
            change_request = item["change_request"]
            norm_distance = item["norm_distance"]

            # compare the levenshtein distance normalized by code length
            if norm_distance < min_distance or norm_distance > max_distance:
                continue
            
            # template copied from 
            # https://github.com/ise-uiuc/blazedit/blob/7765137e656fd62de877422d2e4cf8de51228054/dataset/create_refined_dataset.py#L94-L105 # noqa: E501
            instruction = f"""Given a code file, please apply the change requests and generate the new file.

Original file:
```python
{code}
```

Change request:
{change_request}

Please generate the new code file in the "New file" section below.""" # noqa: E501

            # apply template
            prompt = tokenizer.apply_chat_template(
                [{
                    "role": "user",
                    "content": instruction
                }],
                add_generation_prompt=True,
                tokenize=False,
            )

            prompt_len = len(tokenizer(prompt).input_ids)

            sampled_requests.append(
                SampleRequest(
                    prompt=prompt,
                    prompt_len=prompt_len,
                    expected_output_len=output_len,
                    request_id=request_id_prefix + str(i),
                ))
        self.maybe_oversample_requests(sampled_requests, num_requests, 
                                       request_id_prefix, no_oversample)
        
        return sampled_requests


# -----------------------------------------------------------------------------
# AIMO Dataset Implementation
# -----------------------------------------------------------------------------


class AIMODataset(HuggingFaceDataset):
    """
    Dataset class for processing a AIMO dataset with reasoning questions.
    """
    SUPPORTED_DATASET_PATHS = {
        "AI-MO/aimo-validation-aime", "AI-MO/NuminaMath-1.5",
        "AI-MO/NuminaMath-CoT"
    }

    def sample(self,
               tokenizer: PreTrainedTokenizerBase,
               num_requests: int,
               output_len: Optional[int] = None,
               request_id_prefix: str = "",
               no_oversample: bool = False,
               **kwargs) -> list:
        sampled_requests = []
        ind = 0
        dynamic_output = output_len is None

        for item in self.data:
            if len(sampled_requests) >= num_requests:
                break
            prompt, completion = item['problem'], item["solution"]

            prompt_ids = tokenizer(prompt).input_ids
            completion_ids = tokenizer(completion).input_ids
            prompt_len = len(prompt_ids)
            completion_len = len(completion_ids)
            output_len = completion_len if dynamic_output else output_len
            assert isinstance(output_len, int) and output_len > 0
            if dynamic_output and not is_valid_sequence(prompt_len,
                                                        completion_len,
                                                        max_prompt_len=2048,
                                                        max_total_len=32000):
                continue
            sampled_requests.append(
                SampleRequest(
                    prompt=prompt,
                    prompt_len=prompt_len,
                    expected_output_len=output_len,
                    multi_modal_data=None,
                    request_id=request_id_prefix + str(ind),
                    
                ))
            ind += 1
        self.maybe_oversample_requests(sampled_requests, num_requests,
                                       request_id_prefix, no_oversample)
        return sampled_requests


# -----------------------------------------------------------------------------
# Next Edit Prediction Dataset Implementation
# -----------------------------------------------------------------------------


zeta_prompt = """### Instruction:
You are a code completion assistant and your task is to analyze user edits and then rewrite an excerpt that the user provides, suggesting the appropriate edits within the excerpt, taking into account the cursor location.

### User Edits:

{}

### User Excerpt:

{}

### Response:

""" # noqa: E501


def _format_zeta_prompt(
        sample: dict,
        original_start_marker: str = "<|editable_region_start|>") -> dict:
    """Format the zeta prompt for the Next Edit Prediction (NEP) dataset.

    This function formats examples from the NEP dataset
    into prompts and expected outputs. It could be
    further extended to support more NEP datasets.

    Args:
        sample: The dataset sample containing events,
            inputs, and outputs.
        original_start_marker: The marker indicating the
            start of the editable region. Defaults to
            "<|editable_region_start|>".

    Returns:
        A dictionary with the formatted prompts and expected outputs.
    """
    events = sample["events"]
    input = sample["input"]
    output = sample["output"]
    prompt = zeta_prompt.format(events, input)

    # following the original implementation, extract the focused region
    # from the raw output
    output_start_index = output.find(original_start_marker)
    output_focused_region = output[output_start_index:]
    expected_output = output_focused_region

    return {"prompt": prompt, "expected_output": expected_output}


class NextEditPredictionDataset(HuggingFaceDataset):
    """
    Dataset class for processing a Next Edit Prediction dataset.
    """

    SUPPORTED_DATASET_PATHS = {
        "zed-industries/zeta",
    }
    MAPPING_PROMPT_FUNCS = {
        "zed-industries/zeta": _format_zeta_prompt,
    }

    def sample(self, tokenizer: PreTrainedTokenizerBase, num_requests: int,
               request_id_prefix: str = "",
               no_oversample: bool = False,
               **kwargs):
        formatting_prompt_func = self.MAPPING_PROMPT_FUNCS.get(self.hf_name)
        if formatting_prompt_func is None:
            raise ValueError(f"Unsupported dataset path: {self.hf_name}")
        samples = []
        for i, sample in enumerate(self.data):
            sample = formatting_prompt_func(sample)
            samples.append(
                SampleRequest(
                    prompt=sample["prompt"],
                    prompt_len=len(tokenizer(sample["prompt"]).input_ids),
                    expected_output_len=len(
                        tokenizer(sample["expected_output"]).input_ids),
                    request_id=request_id_prefix + str(i),
                ))
            if len(samples) >= num_requests:
                break
        self.maybe_oversample_requests(samples, 
                                       num_requests, 
                                       request_id_prefix, 
                                       no_oversample)
        return samples


# -----------------------------------------------------------------------------
# ASR Dataset Implementation
# -----------------------------------------------------------------------------


class ASRDataset(HuggingFaceDataset):
    """
    Dataset class for processing a ASR dataset for transcription.
    Tested on the following set:

    +----------------+----------------------------------------+--------------------------+-----------------------------+
    | Dataset        | Domain                                 | Speaking Style           | hf-subset                   |
    +----------------+----------------------------------------+--------------------------+-----------------------------+
    | TED-LIUM       | TED talks                              | Oratory                  | release1, release2, release3|
    |                |                                        |                          | release3-speaker-adaptation |
    | VoxPopuli      | European Parliament                    | Oratory                  | en, de, it, fr,  ...        |
    | LibriSpeech    | Audiobook                              | Narrated                 | "LIUM/tedlium"              |
    | GigaSpeech     | Audiobook, podcast, YouTube            | Narrated, spontaneous    | xs, s, m, l, xl, dev, test  |
    | SPGISpeech     | Financial meetings                     | Oratory, spontaneous     | S, M, L, dev, test          |
    | AMI            | Meetings                               | Spontaneous              | ihm, sdm                    |
    +----------------+----------------------------------------+--------------------------+-----------------------------+

    """  # noqa: E501

    SUPPORTED_DATASET_PATHS = {
        "openslr/librispeech_asr",
        "facebook/voxpopuli",
        "LIUM/tedlium",
        "edinburghcstr/ami",
        "speechcolab/gigaspeech",
        "kensho/spgispeech",
    }

    DEFAULT_OUTPUT_LEN = 128
    IS_MULTIMODAL = True

    # TODO Whisper-specific. Abstract interface when more models are supported.
    TRANSCRIPTION_PREAMBLE = (
        "<|startoftranscript|><|en|><|transcribe|><|notimestamps|>")
    skip_long_audios: bool = True

    def sample(
        self,
        tokenizer: PreTrainedTokenizerBase,
        num_requests: int,
        output_len: Optional[int] = None,
        request_id_prefix: str = "",
        no_oversample: bool = False,
        **kwargs,
    ) -> list:
        output_len = (output_len
                      if output_len is not None else self.DEFAULT_OUTPUT_LEN)
        prompt = ASRDataset.TRANSCRIPTION_PREAMBLE
        prompt_len = len(tokenizer(prompt).input_ids)
        sampled_requests = []
        ind = 0
        skipped = 0
        for item in self.data:
            if len(sampled_requests) >= num_requests:
                break
            audio = item["audio"]
            y, sr = audio["array"], audio["sampling_rate"]
            duration_s = librosa.get_duration(y=y, sr=sr)
            # Whisper max supported duration
            if self.skip_long_audios and duration_s > 30:
                skipped += 1
                continue

            mm_content = {"audio": (y, sr)}
            sampled_requests.append(
                SampleRequest(
                    prompt=prompt,
                    prompt_len=prompt_len,
                    expected_output_len=output_len,
                    multi_modal_data=mm_content,
                    request_id=request_id_prefix + str(ind),
                ))
            ind += 1
        if skipped:
            logger.warning(
                "%d samples discarded from dataset due to"
                " their length being greater than"
                " what Whisper supports.",
                skipped,
            )
        self.maybe_oversample_requests(sampled_requests, num_requests, 
                                       request_id_prefix, no_oversample)
        return sampled_requests


# -----------------------------------------------------------------------------
# MLPerf Dataset Implementation
# -----------------------------------------------------------------------------


class MLPerfDataset(HuggingFaceDataset):
    """
    MLPerf Inference Dataset.

    Dataset on HF:
    https://huggingface.co/datasets/mgoin/mlperf-inference-llama2-data
    https://huggingface.co/datasets/mgoin/mlperf-inference-llama3.1-data

    Each record contains:
      - "system_prompt": system role instruction.
      - "question": user question.
      - "output": reference answer.

    We combine the system prompt and question into a chat-formatted prompt
    (using the tokenizer's chat template) and set the expected output length to
    the tokenized length of the provided reference answer.
    """

    SUPPORTED_DATASET_PATHS = {
        "mgoin/mlperf-inference-llama2-data",
        "mgoin/mlperf-inference-llama3.1-data",
    }

    def sample(
        self,
        tokenizer: PreTrainedTokenizerBase,
        num_requests: int,
        output_len: Optional[int] = None,
        request_id_prefix: str = "",
        no_oversample: bool = False,
        **kwargs,
    ) -> list[SampleRequest]:
        # Force dynamic output length based on reference completion.
        dynamic_output = output_len is None
        sampled_requests: list[SampleRequest] = []
        ind = 0

        for item in self.data:
            if len(sampled_requests) >= num_requests:
                break

            system_prompt = item["system_prompt"]
            question = item["question"]
            reference_answer = item["output"]

            # Build chat-style prompt using tokenizer template, if available.
            messages = [
                {"role": "system", "content": system_prompt},
                {"role": "user", "content": question},
            ]
            prompt_formatted = tokenizer.apply_chat_template(
                messages, add_generation_prompt=True, tokenize=False
            )
            prompt_len = len(tokenizer(prompt_formatted).input_ids)

            # Determine output length from reference answer tokens.
            ref_out_len = len(
                tokenizer(reference_answer, add_special_tokens=False).input_ids
            )
            expected_output_len = ref_out_len if dynamic_output else output_len

            # Validate sequence lengths.
            if not is_valid_sequence(prompt_len, expected_output_len):
                continue

            sampled_requests.append(
                SampleRequest(
                    prompt=prompt_formatted,
                    prompt_len=prompt_len,
                    expected_output_len=expected_output_len,
                    request_id=request_id_prefix + str(ind),
                )
            )
            ind += 1

        self.maybe_oversample_requests(sampled_requests, num_requests, 
                                       request_id_prefix, no_oversample)
        return sampled_requests


# -----------------------------------------------------------------------------
# Prefix Repetition Dataset Implementation
# -----------------------------------------------------------------------------


class PrefixRepetitionRandomDataset(BenchmarkDataset):
    # Default values copied from benchmark_serving.py for the repeated prefix 
    # dataset.
    DEFAULT_PREFIX_LEN = 256
    DEFAULT_SUFFIX_LEN = 256
    DEFAULT_NUM_PREFIXES = 10
    DEFAULT_OUTPUT_LEN = 128

    def __init__(
        self,
        **kwargs,
    ) -> None:
        super().__init__(**kwargs)
        random.seed(self.random_seed)
        np.random.seed(self.random_seed)

    def sample(
        self,
        tokenizer: PreTrainedTokenizerBase,
        num_requests: int,
        prefix_len: int = DEFAULT_PREFIX_LEN,
        suffix_len: int = DEFAULT_SUFFIX_LEN,
        num_prefixes: int = DEFAULT_NUM_PREFIXES,
        output_len: int = DEFAULT_OUTPUT_LEN,
        request_id_prefix: str = "",
        no_oversample: bool = False,
        **kwargs,
    ) -> list[SampleRequest]:
        vocab_size = tokenizer.vocab_size
        prompts_per_prefix = num_requests // num_prefixes
        if prompts_per_prefix == 0:
            raise ValueError(
                f"num_requests ({num_requests}) must be greater than or equal "
                f"to num_prefixes ({num_prefixes})"
            )

        def _generate_exact_length_tokens(target_length: int) -> list[int]:
            """Generate tokens that decode and re-encode to exactly
            target_length."""
            # Generate random tokens
            tokens = np.random.randint(
                0, vocab_size, size=target_length).tolist()
            text = tokenizer.decode(tokens)
            re_encoded = tokenizer.encode(text, add_special_tokens=False)

            if len(re_encoded) == target_length:
                return re_encoded
            elif len(re_encoded) < target_length:
                # Recursively generate additional consistent tokens
                needed = target_length - len(re_encoded)
                extra_tokens = _generate_exact_length_tokens(needed)
                return re_encoded + extra_tokens
            else:
                # Truncate to target length
                return re_encoded[:target_length]

        requests = []
        for _ in range(num_prefixes):
            prefix_tokens = _generate_exact_length_tokens(prefix_len)

            for _ in range(prompts_per_prefix):
                suffix_tokens = _generate_exact_length_tokens(suffix_len)

                combined_tokens = prefix_tokens + suffix_tokens
                prompt = tokenizer.decode(combined_tokens)
                prompt_len = len(combined_tokens)
                requests.append(
                    SampleRequest(
                        prompt=prompt,
                        prompt_len=prompt_len,
                        expected_output_len=output_len,
                    )
                )

        random.shuffle(requests)
        return requests<|MERGE_RESOLUTION|>--- conflicted
+++ resolved
@@ -1576,11 +1576,8 @@
                 range_ratio=args.random_range_ratio,
                 request_id_prefix=args.request_id_prefix,
                 batchsize=args.random_batch_size,
-<<<<<<< HEAD
                 fast_gen_seqs=args.random_fast_gen_seqs,
-=======
                 no_oversample=args.no_oversample,
->>>>>>> 0ae43dbf
             ),
             "random-mm":
             lambda: RandomMultiModalDataset(
